--- conflicted
+++ resolved
@@ -1,16 +1,14 @@
-<<<<<<< HEAD
-# v.0.4.1 (2020-11-11)
+# v.0.4.2 (2020-11-11)
 
 ### Fix
 
 - replaced functions properties to the arrow functions at the `Client`
-=======
+
 # v.0.4.1 (2020-10-11)
 
 ### Fix:
 
 - Use latest `xchain-client@0.0.7`
->>>>>>> e4959cda
 
 # v.0.4.0 (2020-09-11)
 
